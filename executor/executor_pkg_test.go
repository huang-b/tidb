--- conflicted
+++ resolved
@@ -14,12 +14,8 @@
 package executor
 
 import (
-<<<<<<< HEAD
-=======
 	"context"
-	"time"
-
->>>>>>> db2127a0
+
 	. "github.com/pingcap/check"
 	"github.com/pingcap/parser/ast"
 	"github.com/pingcap/parser/auth"
